--- conflicted
+++ resolved
@@ -25,11 +25,7 @@
 	"time"
 
 	extclient "github.com/openkruise/kruise/pkg/client"
-<<<<<<< HEAD
-	_ "github.com/openkruise/kruise/pkg/features"
-=======
 	"github.com/openkruise/kruise/pkg/features"
->>>>>>> bd0564a7
 	utilfeature "github.com/openkruise/kruise/pkg/util/feature"
 	"github.com/openkruise/kruise/pkg/util/fieldindex"
 	"github.com/openkruise/kruise/pkg/webhook"
@@ -91,14 +87,11 @@
 	pflag.Parse()
 	rand.Seed(time.Now().UnixNano())
 	ctrl.SetLogger(klogr.New())
-<<<<<<< HEAD
-=======
 
 	if err := features.ValidateFeatureGates(); err != nil {
 		setupLog.Error(err, "unable to setup feature-gates")
 		os.Exit(1)
 	}
->>>>>>> bd0564a7
 
 	if enablePprof {
 		go func() {
