/*
Copyright 2020 The Kruise Authors.

Licensed under the Apache License, Version 2.0 (the "License");
you may not use this file except in compliance with the License.
You may obtain a copy of the License at

    http://www.apache.org/licenses/LICENSE-2.0

Unless required by applicable law or agreed to in writing, software
distributed under the License is distributed on an "AS IS" BASIS,
WITHOUT WARRANTIES OR CONDITIONS OF ANY KIND, either express or implied.
See the License for the specific language governing permissions and
limitations under the License.
*/

package apps

import (
	"fmt"
	"time"

	appsv1alpha1 "github.com/openkruise/kruise/apis/apps/v1alpha1"
	kruiseclientset "github.com/openkruise/kruise/pkg/client/clientset/versioned"
	"github.com/openkruise/kruise/pkg/util"
	"github.com/openkruise/kruise/test/e2e/framework"

	"github.com/onsi/ginkgo"
	"github.com/onsi/gomega"
	apps "k8s.io/api/apps/v1"
	corev1 "k8s.io/api/core/v1"
	metav1 "k8s.io/apimachinery/pkg/apis/meta/v1"
	"k8s.io/apimachinery/pkg/util/intstr"
	clientset "k8s.io/client-go/kubernetes"
	utilpointer "k8s.io/utils/pointer"
)

var _ = SIGDescribe("sidecarset", func() {
	f := framework.NewDefaultFramework("sidecarset")
	var ns string
	var c clientset.Interface
	var kc kruiseclientset.Interface
	var tester *framework.SidecarSetTester

	ginkgo.BeforeEach(func() {
		c = f.ClientSet
		kc = f.KruiseClientSet
		ns = f.Namespace.Name
		tester = framework.NewSidecarSetTester(c, kc)
	})

	framework.KruiseDescribe("SidecarSet Injecting functionality [SidecarSetInject]", func() {

		ginkgo.AfterEach(func() {
			if ginkgo.CurrentGinkgoTestDescription().Failed {
				framework.DumpDebugInfo(c, ns)
			}
			framework.Logf("Deleting all SidecarSet in cluster")
			tester.DeleteSidecarSets()
			tester.DeleteDeployments(ns)
		})

		ginkgo.It("pods don't have matched sidecarSet", func() {
			// create sidecarSet
			sidecarSet := tester.NewBaseSidecarSet(ns)
			// sidecarSet no matched pods
			sidecarSet.Spec.Selector.MatchLabels["app"] = "nomatched"
			ginkgo.By(fmt.Sprintf("Creating SidecarSet %s", sidecarSet.Name))
			tester.CreateSidecarSet(sidecarSet)

			// create deployment
			deployment := tester.NewBaseDeployment(ns)
			ginkgo.By(fmt.Sprintf("Creating Deployment(%s.%s)", deployment.Namespace, deployment.Name))
			tester.CreateDeployment(deployment)

			// get pods
			pods, err := tester.GetSelectorPods(deployment.Namespace, deployment.Spec.Selector)
			gomega.Expect(err).NotTo(gomega.HaveOccurred())
			gomega.Expect(pods).To(gomega.HaveLen(int(*deployment.Spec.Replicas)))
			pod := pods[0]
			gomega.Expect(pod.Spec.Containers).To(gomega.HaveLen(len(deployment.Spec.Template.Spec.Containers)))
			ginkgo.By(fmt.Sprintf("test no matched sidecarSet done"))
		})

		ginkgo.It("sidecarset with volumes.downwardAPI", func() {
			// create sidecarSet
			sidecarSet := tester.NewBaseSidecarSet(ns)
			sidecarSet.Spec.Volumes = []corev1.Volume{
				{
					Name: "podinfo",
					VolumeSource: corev1.VolumeSource{
						DownwardAPI: &corev1.DownwardAPIVolumeSource{
							Items: []corev1.DownwardAPIVolumeFile{
								{
									Path: "labels",
									FieldRef: &corev1.ObjectFieldSelector{
										FieldPath: "metadata.labels",
									},
								},
								{
									Path: "annotations",
									FieldRef: &corev1.ObjectFieldSelector{
										FieldPath: "metadata.annotations",
									},
								},
							},
						},
					},
				},
			}
			sidecarSet.Spec.Containers[0].VolumeMounts = []corev1.VolumeMount{
				{
					Name:      "podinfo",
					MountPath: "/etc/podinfo",
				},
			}
			ginkgo.By(fmt.Sprintf("Creating SidecarSet %s with volumes.downwardAPI", sidecarSet.Name))
			tester.CreateSidecarSet(sidecarSet)
		})

		ginkgo.It("sidecarSet inject pod sidecar container", func() {
			// create sidecarSet
			sidecarSet := tester.NewBaseSidecarSet(ns)
			ginkgo.By(fmt.Sprintf("Creating SidecarSet %s", sidecarSet.Name))
			tester.CreateSidecarSet(sidecarSet)

			// create deployment
			deployment := tester.NewBaseDeployment(ns)
			ginkgo.By(fmt.Sprintf("Creating Deployment(%s.%s)", deployment.Namespace, deployment.Name))
			tester.CreateDeployment(deployment)

			// get pods
			pods, err := tester.GetSelectorPods(deployment.Namespace, deployment.Spec.Selector)
			gomega.Expect(err).NotTo(gomega.HaveOccurred())
			pod := pods[0]
			gomega.Expect(pod.Spec.Containers).To(gomega.HaveLen(len(deployment.Spec.Template.Spec.Containers) + len(sidecarSet.Spec.Containers)))
			gomega.Expect(pod.Spec.InitContainers).To(gomega.HaveLen(len(deployment.Spec.Template.Spec.InitContainers) + len(sidecarSet.Spec.InitContainers)))
			exceptContainers := []string{"nginx-sidecar", "main", "busybox-sidecar"}
			for i, except := range exceptContainers {
				gomega.Expect(except).To(gomega.Equal(pod.Spec.Containers[i].Name))
			}
			ginkgo.By(fmt.Sprintf("sidecarSet inject pod sidecar container done"))
		})

		ginkgo.It("sidecarSet inject pod sidecar container volumeMounts", func() {
			// create sidecarSet
			sidecarSet := tester.NewBaseSidecarSet(ns)
			// create deployment
			deployment := tester.NewBaseDeployment(ns)

			cases := []struct {
				name               string
				getDeployment      func() *apps.Deployment
				getSidecarSets     func() *appsv1alpha1.SidecarSet
				exceptVolumeMounts []string
				exceptEnvs         []string
				exceptVolumes      []string
			}{
				{
					name: "append normal volumeMounts",
					getDeployment: func() *apps.Deployment {
						deployIn := deployment.DeepCopy()
						deployIn.Spec.Template.Spec.Containers[0].VolumeMounts = []corev1.VolumeMount{
							{
								Name:      "main-volume",
								MountPath: "/main-volume",
							},
						}
						deployIn.Spec.Template.Spec.Volumes = []corev1.Volume{
							{
								Name: "main-volume",
								VolumeSource: corev1.VolumeSource{
									EmptyDir: &corev1.EmptyDirVolumeSource{},
								},
							},
						}
						return deployIn
					},
					getSidecarSets: func() *appsv1alpha1.SidecarSet {
						sidecarSetIn := sidecarSet.DeepCopy()
						sidecarSetIn.Spec.Containers = sidecarSetIn.Spec.Containers[:1]
						sidecarSetIn.Spec.Containers[0].VolumeMounts = []corev1.VolumeMount{
							{
								Name:      "nginx-volume",
								MountPath: "/nginx-volume",
							},
						}
						sidecarSetIn.Spec.Volumes = []corev1.Volume{
							{
								Name: "nginx-volume",
								VolumeSource: corev1.VolumeSource{
									EmptyDir: &corev1.EmptyDirVolumeSource{},
								},
							},
						}
						return sidecarSetIn
					},
					exceptVolumeMounts: []string{"/main-volume", "/nginx-volume"},
					exceptVolumes:      []string{"main-volume", "nginx-volume"},
				},
			}

			for _, cs := range cases {
				ginkgo.By(cs.name)
				sidecarSetIn := cs.getSidecarSets()
				ginkgo.By(fmt.Sprintf("Creating SidecarSet %s", sidecarSetIn.Name))
				tester.CreateSidecarSet(sidecarSetIn)
				deploymentIn := cs.getDeployment()
				ginkgo.By(fmt.Sprintf("Creating Deployment(%s.%s)", deploymentIn.Namespace, deploymentIn.Name))
				tester.CreateDeployment(deploymentIn)
				// get pods
				pods, err := tester.GetSelectorPods(deploymentIn.Namespace, deploymentIn.Spec.Selector)
				gomega.Expect(err).NotTo(gomega.HaveOccurred())
				// volume
				for _, volume := range cs.exceptVolumes {
					object := util.GetPodVolume(&pods[0], volume)
					gomega.Expect(object).ShouldNot(gomega.BeNil())
				}
				// volumeMounts
				sidecarContainer := &pods[0].Spec.Containers[0]
				for _, volumeMount := range cs.exceptVolumeMounts {
					object := util.GetContainerVolumeMount(sidecarContainer, volumeMount)
					gomega.Expect(object).ShouldNot(gomega.BeNil())
				}
				// envs
				for _, env := range cs.exceptEnvs {
					object := util.GetContainerEnvVar(sidecarContainer, env)
					gomega.Expect(object).ShouldNot(gomega.BeNil())
				}
			}
			ginkgo.By(fmt.Sprintf("sidecarSet inject pod sidecar container volumeMounts done"))
		})

		ginkgo.It("sidecarSet inject pod sidecar container volumeMounts, SubPathExpr with expanded subpath", func() {
			// create sidecarSet
			sidecarSet := tester.NewBaseSidecarSet(ns)
			// create deployment
			deployment := tester.NewBaseDeployment(ns)

			cases := []struct {
				name               string
				getDeployment      func() *apps.Deployment
				getSidecarSets     func() *appsv1alpha1.SidecarSet
				exceptVolumeMounts []string
				exceptEnvs         []string
				exceptVolumes      []string
			}{
				{
					name: "append volumeMounts SubPathExpr, volumes with expanded subpath",
					getDeployment: func() *apps.Deployment {
						deployIn := deployment.DeepCopy()
						deployIn.Spec.Template.Spec.Containers[0].VolumeMounts = []corev1.VolumeMount{
							{
								Name:        "main-volume",
								MountPath:   "/main-volume",
								SubPathExpr: "foo/$(POD_NAME)/$(OD_NAME)/conf",
							},
						}
						deployIn.Spec.Template.Spec.Containers[0].Env = []corev1.EnvVar{
							{
								Name:  "POD_NAME",
								Value: "bar",
							},
							{
								Name:  "OD_NAME",
								Value: "od_name",
							},
						}
						deployIn.Spec.Template.Spec.Volumes = []corev1.Volume{
							{
								Name: "main-volume",
								VolumeSource: corev1.VolumeSource{
									EmptyDir: &corev1.EmptyDirVolumeSource{},
								},
							},
						}
						return deployIn
					},
					getSidecarSets: func() *appsv1alpha1.SidecarSet {
						sidecarSetIn := sidecarSet.DeepCopy()
						sidecarSetIn.Spec.Containers = sidecarSetIn.Spec.Containers[:1]
						sidecarSetIn.Spec.Containers[0].VolumeMounts = []corev1.VolumeMount{
							{
								Name:      "nginx-volume",
								MountPath: "/nginx-volume",
							},
						}
						sidecarSetIn.Spec.Volumes = []corev1.Volume{
							{
								Name: "nginx-volume",
								VolumeSource: corev1.VolumeSource{
									EmptyDir: &corev1.EmptyDirVolumeSource{},
								},
							},
						}
						return sidecarSetIn
					},
					exceptVolumeMounts: []string{"/main-volume", "/nginx-volume"},
					exceptVolumes:      []string{"main-volume", "nginx-volume"},
					exceptEnvs:         []string{"POD_NAME", "OD_NAME"},
				},
			}

			for _, cs := range cases {
				ginkgo.By(cs.name)
				sidecarSetIn := cs.getSidecarSets()
				ginkgo.By(fmt.Sprintf("Creating SidecarSet %s", sidecarSetIn.Name))
				tester.CreateSidecarSet(sidecarSetIn)
				deploymentIn := cs.getDeployment()
				ginkgo.By(fmt.Sprintf("Creating Deployment(%s.%s)", deploymentIn.Namespace, deploymentIn.Name))
				tester.CreateDeployment(deploymentIn)
				// get pods
				pods, err := tester.GetSelectorPods(deploymentIn.Namespace, deploymentIn.Spec.Selector)
				gomega.Expect(err).NotTo(gomega.HaveOccurred())
				// volume
				for _, volume := range cs.exceptVolumes {
					object := util.GetPodVolume(&pods[0], volume)
					gomega.Expect(object).ShouldNot(gomega.BeNil())
				}
				// volumeMounts
				sidecarContainer := &pods[0].Spec.Containers[0]
				for _, volumeMount := range cs.exceptVolumeMounts {
					object := util.GetContainerVolumeMount(sidecarContainer, volumeMount)
					gomega.Expect(object).ShouldNot(gomega.BeNil())
				}
				// envs
				for _, env := range cs.exceptEnvs {
					object := util.GetContainerEnvVar(sidecarContainer, env)
					gomega.Expect(object).ShouldNot(gomega.BeNil())
				}
			}
			ginkgo.By(fmt.Sprintf("sidecarSet inject pod sidecar container volumeMounts, SubPathExpr with expanded subpath done"))
		})

		ginkgo.It("sidecarSet inject pod sidecar container transfer Envs", func() {
			// create sidecarSet
			sidecarSetIn := tester.NewBaseSidecarSet(ns)
			sidecarSetIn.Spec.Containers = sidecarSetIn.Spec.Containers[:1]
			sidecarSetIn.Spec.Containers[0].Env = []corev1.EnvVar{
				{
					Name:  "OD_NAME",
					Value: "sidecar_name",
				},
				{
					Name:  "SidecarName",
					Value: "nginx-sidecar",
				},
			}
			sidecarSetIn.Spec.Containers[0].TransferEnv = []appsv1alpha1.TransferEnvVar{
				{
					SourceContainerName: "main",
					EnvName:             "POD_NAME",
				},
				{
					SourceContainerName: "main",
					EnvName:             "OD_NAME",
				},
				{
					SourceContainerName: "main",
					EnvName:             "PROXY_IP",
				},
			}
			ginkgo.By(fmt.Sprintf("Creating SidecarSet %s", sidecarSetIn.Name))
			tester.CreateSidecarSet(sidecarSetIn)

			// create deployment
			deploymentIn := tester.NewBaseDeployment(ns)
			deploymentIn.Spec.Template.Spec.Containers[0].Env = []corev1.EnvVar{
				{
					Name:  "POD_NAME",
					Value: "bar",
				},
				{
					Name:  "OD_NAME",
					Value: "od_name",
				},
				{
					Name:  "PROXY_IP",
					Value: "127.0.0.1",
				},
			}
			ginkgo.By(fmt.Sprintf("Creating Deployment(%s.%s)", deploymentIn.Namespace, deploymentIn.Name))
			tester.CreateDeployment(deploymentIn)
			// get pods
			pods, err := tester.GetSelectorPods(deploymentIn.Namespace, deploymentIn.Spec.Selector)
			gomega.Expect(err).NotTo(gomega.HaveOccurred())
			// except envs
			exceptEnvs := map[string]string{
				"POD_NAME":    "bar",
				"OD_NAME":     "sidecar_name",
				"PROXY_IP":    "127.0.0.1",
				"SidecarName": "nginx-sidecar",
			}
			sidecarContainer := &pods[0].Spec.Containers[0]
			// envs
			for key, value := range exceptEnvs {
				object := util.GetContainerEnvValue(sidecarContainer, key)
				gomega.Expect(object).To(gomega.Equal(value))
			}
			ginkgo.By(fmt.Sprintf("sidecarSet inject pod sidecar container transfer Envs done"))
		})
	})

	framework.KruiseDescribe("SidecarSet Upgrade functionality [SidecarSeUpgrade]", func() {

		ginkgo.AfterEach(func() {
			if ginkgo.CurrentGinkgoTestDescription().Failed {
				framework.DumpDebugInfo(c, ns)
			}
			framework.Logf("Deleting all SidecarSet in cluster")
			tester.DeleteSidecarSets()
			tester.DeleteDeployments(ns)
		})

		ginkgo.It("sidecarSet upgrade cold sidecar container image", func() {
			// create sidecarSet
<<<<<<< HEAD
			sidecarSetIn := tester.NewBaseSidecarSet()
=======
			sidecarSetIn := tester.NewBaseSidecarSet(ns)
>>>>>>> bd0564a7
			sidecarSetIn.Spec.UpdateStrategy = appsv1alpha1.SidecarSetUpdateStrategy{
				Type: appsv1alpha1.RollingUpdateSidecarSetStrategyType,
				MaxUnavailable: &intstr.IntOrString{
					Type:   intstr.Int,
					IntVal: 2,
				},
			}
			sidecarSetIn.Spec.Containers = sidecarSetIn.Spec.Containers[:1]
			ginkgo.By(fmt.Sprintf("Creating SidecarSet %s", sidecarSetIn.Name))
			sidecarSetIn = tester.CreateSidecarSet(sidecarSetIn)

			// create deployment
			deploymentIn := tester.NewBaseDeployment(ns)
			deploymentIn.Spec.Replicas = utilpointer.Int32Ptr(2)
			ginkgo.By(fmt.Sprintf("Creating Deployment(%s.%s)", deploymentIn.Namespace, deploymentIn.Name))
			tester.CreateDeployment(deploymentIn)
			// update sidecarSet sidecar container
			sidecarSetIn.Spec.Containers[0].Image = "busybox:latest"
			tester.UpdateSidecarSet(sidecarSetIn)
			time.Sleep(time.Second * 60)
			except := &appsv1alpha1.SidecarSetStatus{
				MatchedPods:      2,
				UpdatedPods:      2,
				UpdatedReadyPods: 2,
				ReadyPods:        2,
			}
			tester.WaitForSidecarSetUpgradeComplete(sidecarSetIn, except)
			// get pods
			pods, err := tester.GetSelectorPods(deploymentIn.Namespace, deploymentIn.Spec.Selector)
			gomega.Expect(err).NotTo(gomega.HaveOccurred())
			for _, pod := range pods {
				sidecarContainer := pod.Spec.Containers[0]
				gomega.Expect(sidecarContainer.Image).To(gomega.Equal("busybox:latest"))
			}

			ginkgo.By(fmt.Sprintf("sidecarSet upgrade cold sidecar container image done"))
		})

		ginkgo.It("sidecarSet upgrade cold sidecar container failed image, and only update one pod", func() {
			// create sidecarSet
<<<<<<< HEAD
			sidecarSetIn := tester.NewBaseSidecarSet()
=======
			sidecarSetIn := tester.NewBaseSidecarSet(ns)
>>>>>>> bd0564a7
			sidecarSetIn.Spec.UpdateStrategy = appsv1alpha1.SidecarSetUpdateStrategy{
				Type: appsv1alpha1.RollingUpdateSidecarSetStrategyType,
			}
			sidecarSetIn.Spec.Containers = sidecarSetIn.Spec.Containers[:1]
			ginkgo.By(fmt.Sprintf("Creating SidecarSet %s", sidecarSetIn.Name))
			sidecarSetIn = tester.CreateSidecarSet(sidecarSetIn)

			// create deployment
			deploymentIn := tester.NewBaseDeployment(ns)
			deploymentIn.Spec.Replicas = utilpointer.Int32Ptr(2)
			ginkgo.By(fmt.Sprintf("Creating Deployment(%s.%s)", deploymentIn.Namespace, deploymentIn.Name))
			tester.CreateDeployment(deploymentIn)
			// update sidecarSet sidecar container failed image
			sidecarSetIn.Spec.Containers[0].Image = "busybox:failed"
			tester.UpdateSidecarSet(sidecarSetIn)
			time.Sleep(time.Second * 60)
			except := &appsv1alpha1.SidecarSetStatus{
				MatchedPods:      2,
				UpdatedPods:      1,
				UpdatedReadyPods: 0,
				ReadyPods:        1,
			}
			tester.WaitForSidecarSetUpgradeComplete(sidecarSetIn, except)

			// update sidecarSet sidecar container success image
			sidecarSetIn.Spec.Containers[0].Image = "busybox:latest"
			tester.UpdateSidecarSet(sidecarSetIn)
			time.Sleep(time.Second * 60)
			except = &appsv1alpha1.SidecarSetStatus{
				MatchedPods:      2,
				UpdatedPods:      2,
				UpdatedReadyPods: 2,
				ReadyPods:        2,
			}
			tester.WaitForSidecarSetUpgradeComplete(sidecarSetIn, except)

			ginkgo.By(fmt.Sprintf("sidecarSet upgrade cold sidecar container failed image, and only update one pod done"))
		})

		ginkgo.It("sidecarSet upgrade cold sidecar container image, and paused", func() {
			// create sidecarSet
<<<<<<< HEAD
			sidecarSetIn := tester.NewBaseSidecarSet()
=======
			sidecarSetIn := tester.NewBaseSidecarSet(ns)
>>>>>>> bd0564a7
			sidecarSetIn.Spec.UpdateStrategy = appsv1alpha1.SidecarSetUpdateStrategy{
				Type: appsv1alpha1.RollingUpdateSidecarSetStrategyType,
			}
			sidecarSetIn.Spec.Containers = sidecarSetIn.Spec.Containers[:1]
			ginkgo.By(fmt.Sprintf("Creating SidecarSet %s", sidecarSetIn.Name))
			sidecarSetIn = tester.CreateSidecarSet(sidecarSetIn)

			// create deployment
			deploymentIn := tester.NewBaseDeployment(ns)
			deploymentIn.Spec.Replicas = utilpointer.Int32Ptr(2)
			ginkgo.By(fmt.Sprintf("Creating Deployment(%s.%s)", deploymentIn.Namespace, deploymentIn.Name))
			tester.CreateDeployment(deploymentIn)
			// update sidecarSet sidecar container
			sidecarSetIn.Spec.Containers[0].Image = "busybox:latest"
			tester.UpdateSidecarSet(sidecarSetIn)
			time.Sleep(time.Second * 5)
			// paused
			sidecarSetIn.Spec.UpdateStrategy.Paused = true
			tester.UpdateSidecarSet(sidecarSetIn)
			except := &appsv1alpha1.SidecarSetStatus{
				MatchedPods:      2,
				UpdatedPods:      1,
				UpdatedReadyPods: 1,
				ReadyPods:        2,
			}
			tester.WaitForSidecarSetUpgradeComplete(sidecarSetIn, except)

			// paused = false, continue update pods
			sidecarSetIn.Spec.UpdateStrategy.Paused = false
			tester.UpdateSidecarSet(sidecarSetIn)
			except = &appsv1alpha1.SidecarSetStatus{
				MatchedPods:      2,
				UpdatedPods:      2,
				UpdatedReadyPods: 2,
				ReadyPods:        2,
			}
			tester.WaitForSidecarSetUpgradeComplete(sidecarSetIn, except)
			ginkgo.By(fmt.Sprintf("sidecarSet upgrade cold sidecar container image, and paused done"))
		})

		ginkgo.It("sidecarSet upgrade cold sidecar container image, and selector", func() {
			// create sidecarSet
<<<<<<< HEAD
			sidecarSetIn := tester.NewBaseSidecarSet()
=======
			sidecarSetIn := tester.NewBaseSidecarSet(ns)
>>>>>>> bd0564a7
			sidecarSetIn.Spec.UpdateStrategy = appsv1alpha1.SidecarSetUpdateStrategy{
				Type: appsv1alpha1.RollingUpdateSidecarSetStrategyType,
			}
			sidecarSetIn.Spec.Containers = sidecarSetIn.Spec.Containers[:1]
			ginkgo.By(fmt.Sprintf("Creating SidecarSet %s", sidecarSetIn.Name))
			sidecarSetIn = tester.CreateSidecarSet(sidecarSetIn)

			// create deployment
			deploymentIn := tester.NewBaseDeployment(ns)
			deploymentIn.Spec.Replicas = utilpointer.Int32Ptr(2)
			ginkgo.By(fmt.Sprintf("Creating Deployment(%s.%s)", deploymentIn.Namespace, deploymentIn.Name))
			tester.CreateDeployment(deploymentIn)
			// update pod[0] labels[canary.release] = true
			pods, err := tester.GetSelectorPods(deploymentIn.Namespace, deploymentIn.Spec.Selector)
			gomega.Expect(err).NotTo(gomega.HaveOccurred())
			gomega.Expect(pods).To(gomega.HaveLen(int(*deploymentIn.Spec.Replicas)))
			canaryPod := pods[0]
			canaryPod.Labels["canary.release"] = "true"
			tester.UpdatePod(&canaryPod)
			time.Sleep(time.Second)
			// update sidecarSet sidecar container
			sidecarSetIn.Spec.Containers[0].Image = "busybox:latest"
			// update sidecarSet selector
			sidecarSetIn.Spec.UpdateStrategy.Selector = &metav1.LabelSelector{
				MatchLabels: map[string]string{
					"canary.release": "true",
				},
			}
			tester.UpdateSidecarSet(sidecarSetIn)
			time.Sleep(time.Second * 5)
			tester.UpdateSidecarSet(sidecarSetIn)
			except := &appsv1alpha1.SidecarSetStatus{
				MatchedPods:      2,
				UpdatedPods:      1,
				UpdatedReadyPods: 1,
				ReadyPods:        2,
			}
			time.Sleep(time.Minute)
			tester.WaitForSidecarSetUpgradeComplete(sidecarSetIn, except)
			// check pod image
			pods, err = tester.GetSelectorPods(deploymentIn.Namespace, deploymentIn.Spec.Selector)
			gomega.Expect(err).NotTo(gomega.HaveOccurred())
			gomega.Expect(pods).To(gomega.HaveLen(int(*deploymentIn.Spec.Replicas)))
			for _, pod := range pods {
				if _, ok := pod.Labels["canary.release"]; ok {
					sidecarContainer := pod.Spec.Containers[0]
					gomega.Expect(sidecarContainer.Image).To(gomega.Equal("busybox:latest"))
				} else {
					sidecarContainer := pod.Spec.Containers[0]
					gomega.Expect(sidecarContainer.Image).To(gomega.Equal("nginx:latest"))
				}
			}

			// update sidecarSet selector == nil, and update all pods
			sidecarSetIn.Spec.UpdateStrategy.Selector = nil
			tester.UpdateSidecarSet(sidecarSetIn)
			time.Sleep(time.Second * 5)
			tester.UpdateSidecarSet(sidecarSetIn)
			except = &appsv1alpha1.SidecarSetStatus{
				MatchedPods:      2,
				UpdatedPods:      2,
				UpdatedReadyPods: 2,
				ReadyPods:        2,
			}
			time.Sleep(time.Minute)
			tester.WaitForSidecarSetUpgradeComplete(sidecarSetIn, except)
			ginkgo.By(fmt.Sprintf("sidecarSet upgrade cold sidecar container image, and selector done"))
		})

		ginkgo.It("sidecarSet upgrade cold sidecar container image, and partition", func() {
			// create sidecarSet
<<<<<<< HEAD
			sidecarSetIn := tester.NewBaseSidecarSet()
=======
			sidecarSetIn := tester.NewBaseSidecarSet(ns)
>>>>>>> bd0564a7
			sidecarSetIn.Spec.UpdateStrategy = appsv1alpha1.SidecarSetUpdateStrategy{
				Type: appsv1alpha1.RollingUpdateSidecarSetStrategyType,
			}
			sidecarSetIn.Spec.Containers = sidecarSetIn.Spec.Containers[:1]
			ginkgo.By(fmt.Sprintf("Creating SidecarSet %s", sidecarSetIn.Name))
			sidecarSetIn = tester.CreateSidecarSet(sidecarSetIn)

			// create deployment
			deploymentIn := tester.NewBaseDeployment(ns)
			deploymentIn.Spec.Replicas = utilpointer.Int32Ptr(2)
			ginkgo.By(fmt.Sprintf("Creating Deployment(%s.%s)", deploymentIn.Namespace, deploymentIn.Name))
			tester.CreateDeployment(deploymentIn)

			// update sidecarSet sidecar container
			sidecarSetIn.Spec.Containers[0].Image = "busybox:latest"
			// update sidecarSet selector
			sidecarSetIn.Spec.UpdateStrategy.Partition = &intstr.IntOrString{
				Type:   intstr.String,
				StrVal: "50%",
			}
			tester.UpdateSidecarSet(sidecarSetIn)
			except := &appsv1alpha1.SidecarSetStatus{
				MatchedPods:      2,
				UpdatedPods:      1,
				UpdatedReadyPods: 1,
				ReadyPods:        2,
			}
			time.Sleep(time.Minute)
			tester.WaitForSidecarSetUpgradeComplete(sidecarSetIn, except)

			// update sidecarSet partition, update all pods
			sidecarSetIn.Spec.UpdateStrategy.Partition = nil
			tester.UpdateSidecarSet(sidecarSetIn)
			except = &appsv1alpha1.SidecarSetStatus{
				MatchedPods:      2,
				UpdatedPods:      2,
				UpdatedReadyPods: 2,
				ReadyPods:        2,
			}
			time.Sleep(time.Minute)
			tester.WaitForSidecarSetUpgradeComplete(sidecarSetIn, except)

			ginkgo.By(fmt.Sprintf("sidecarSet upgrade cold sidecar container image, and partition done"))
		})

		ginkgo.It("sidecarSet upgrade cold sidecar container image, and maxUnavailable", func() {
			// create sidecarSet
<<<<<<< HEAD
			sidecarSetIn := tester.NewBaseSidecarSet()
=======
			sidecarSetIn := tester.NewBaseSidecarSet(ns)
>>>>>>> bd0564a7
			sidecarSetIn.Spec.UpdateStrategy = appsv1alpha1.SidecarSetUpdateStrategy{
				Type: appsv1alpha1.RollingUpdateSidecarSetStrategyType,
			}
			sidecarSetIn.Spec.Containers = sidecarSetIn.Spec.Containers[:1]
			ginkgo.By(fmt.Sprintf("Creating SidecarSet %s", sidecarSetIn.Name))
			sidecarSetIn = tester.CreateSidecarSet(sidecarSetIn)

			// create deployment
			deploymentIn := tester.NewBaseDeployment(ns)
			deploymentIn.Spec.Replicas = utilpointer.Int32Ptr(4)
			ginkgo.By(fmt.Sprintf("Creating Deployment(%s.%s)", deploymentIn.Namespace, deploymentIn.Name))
			tester.CreateDeployment(deploymentIn)

			// update sidecarSet sidecar container
			ginkgo.By(fmt.Sprintf("update sidecarSet(%s) failed image", sidecarSetIn.Name))
			sidecarSetIn.Spec.Containers[0].Image = "busybox:failed"
			// update sidecarSet selector
			sidecarSetIn.Spec.UpdateStrategy.MaxUnavailable = &intstr.IntOrString{
				Type:   intstr.String,
				StrVal: "50%",
			}
			tester.UpdateSidecarSet(sidecarSetIn)
			except := &appsv1alpha1.SidecarSetStatus{
				MatchedPods:      4,
				UpdatedPods:      2,
				UpdatedReadyPods: 0,
				ReadyPods:        2,
			}
			time.Sleep(time.Second * 30)
			tester.WaitForSidecarSetUpgradeComplete(sidecarSetIn, except)

			// update sidecarSet sidecar container
			ginkgo.By(fmt.Sprintf("update sidecarSet(%s) success image", sidecarSetIn.Name))
			sidecarSetIn.Spec.Containers[0].Image = "busybox:latest"
			tester.UpdateSidecarSet(sidecarSetIn)
			except = &appsv1alpha1.SidecarSetStatus{
				MatchedPods:      4,
				UpdatedPods:      4,
				UpdatedReadyPods: 4,
				ReadyPods:        4,
			}
			time.Sleep(time.Second * 30)
			tester.WaitForSidecarSetUpgradeComplete(sidecarSetIn, except)
			ginkgo.By(fmt.Sprintf("sidecarSet upgrade cold sidecar container image, and maxUnavailable done"))
		})

		ginkgo.It("sidecarSet update init sidecar container, and don't upgrade", func() {
			// create sidecarSet
<<<<<<< HEAD
			sidecarSetIn := tester.NewBaseSidecarSet()
=======
			sidecarSetIn := tester.NewBaseSidecarSet(ns)
>>>>>>> bd0564a7
			sidecarSetIn.Spec.UpdateStrategy = appsv1alpha1.SidecarSetUpdateStrategy{
				Type: appsv1alpha1.RollingUpdateSidecarSetStrategyType,
			}
			sidecarSetIn.Spec.Containers = sidecarSetIn.Spec.Containers[:1]
			ginkgo.By(fmt.Sprintf("Creating SidecarSet %s", sidecarSetIn.Name))
			sidecarSetIn = tester.CreateSidecarSet(sidecarSetIn)

			// create deployment
			deploymentIn := tester.NewBaseDeployment(ns)
			deploymentIn.Spec.Replicas = utilpointer.Int32Ptr(1)
			ginkgo.By(fmt.Sprintf("Creating Deployment(%s.%s)", deploymentIn.Namespace, deploymentIn.Name))
			tester.CreateDeployment(deploymentIn)

			// update sidecarSet sidecar container
			sidecarSetIn.Spec.InitContainers[0].Image = "busybox:failed"
			tester.UpdateSidecarSet(sidecarSetIn)
			except := &appsv1alpha1.SidecarSetStatus{
				MatchedPods:      1,
				UpdatedPods:      1,
				UpdatedReadyPods: 1,
				ReadyPods:        1,
			}
			time.Sleep(time.Minute)
			tester.WaitForSidecarSetUpgradeComplete(sidecarSetIn, except)
			ginkgo.By(fmt.Sprintf("sidecarSet upgrade init sidecar container, and don't upgrade done"))
		})
	})
})<|MERGE_RESOLUTION|>--- conflicted
+++ resolved
@@ -414,11 +414,7 @@
 
 		ginkgo.It("sidecarSet upgrade cold sidecar container image", func() {
 			// create sidecarSet
-<<<<<<< HEAD
-			sidecarSetIn := tester.NewBaseSidecarSet()
-=======
 			sidecarSetIn := tester.NewBaseSidecarSet(ns)
->>>>>>> bd0564a7
 			sidecarSetIn.Spec.UpdateStrategy = appsv1alpha1.SidecarSetUpdateStrategy{
 				Type: appsv1alpha1.RollingUpdateSidecarSetStrategyType,
 				MaxUnavailable: &intstr.IntOrString{
@@ -459,11 +455,7 @@
 
 		ginkgo.It("sidecarSet upgrade cold sidecar container failed image, and only update one pod", func() {
 			// create sidecarSet
-<<<<<<< HEAD
-			sidecarSetIn := tester.NewBaseSidecarSet()
-=======
 			sidecarSetIn := tester.NewBaseSidecarSet(ns)
->>>>>>> bd0564a7
 			sidecarSetIn.Spec.UpdateStrategy = appsv1alpha1.SidecarSetUpdateStrategy{
 				Type: appsv1alpha1.RollingUpdateSidecarSetStrategyType,
 			}
@@ -505,11 +497,7 @@
 
 		ginkgo.It("sidecarSet upgrade cold sidecar container image, and paused", func() {
 			// create sidecarSet
-<<<<<<< HEAD
-			sidecarSetIn := tester.NewBaseSidecarSet()
-=======
 			sidecarSetIn := tester.NewBaseSidecarSet(ns)
->>>>>>> bd0564a7
 			sidecarSetIn.Spec.UpdateStrategy = appsv1alpha1.SidecarSetUpdateStrategy{
 				Type: appsv1alpha1.RollingUpdateSidecarSetStrategyType,
 			}
@@ -552,11 +540,7 @@
 
 		ginkgo.It("sidecarSet upgrade cold sidecar container image, and selector", func() {
 			// create sidecarSet
-<<<<<<< HEAD
-			sidecarSetIn := tester.NewBaseSidecarSet()
-=======
 			sidecarSetIn := tester.NewBaseSidecarSet(ns)
->>>>>>> bd0564a7
 			sidecarSetIn.Spec.UpdateStrategy = appsv1alpha1.SidecarSetUpdateStrategy{
 				Type: appsv1alpha1.RollingUpdateSidecarSetStrategyType,
 			}
@@ -628,11 +612,7 @@
 
 		ginkgo.It("sidecarSet upgrade cold sidecar container image, and partition", func() {
 			// create sidecarSet
-<<<<<<< HEAD
-			sidecarSetIn := tester.NewBaseSidecarSet()
-=======
 			sidecarSetIn := tester.NewBaseSidecarSet(ns)
->>>>>>> bd0564a7
 			sidecarSetIn.Spec.UpdateStrategy = appsv1alpha1.SidecarSetUpdateStrategy{
 				Type: appsv1alpha1.RollingUpdateSidecarSetStrategyType,
 			}
@@ -680,11 +660,7 @@
 
 		ginkgo.It("sidecarSet upgrade cold sidecar container image, and maxUnavailable", func() {
 			// create sidecarSet
-<<<<<<< HEAD
-			sidecarSetIn := tester.NewBaseSidecarSet()
-=======
 			sidecarSetIn := tester.NewBaseSidecarSet(ns)
->>>>>>> bd0564a7
 			sidecarSetIn.Spec.UpdateStrategy = appsv1alpha1.SidecarSetUpdateStrategy{
 				Type: appsv1alpha1.RollingUpdateSidecarSetStrategyType,
 			}
@@ -733,11 +709,7 @@
 
 		ginkgo.It("sidecarSet update init sidecar container, and don't upgrade", func() {
 			// create sidecarSet
-<<<<<<< HEAD
-			sidecarSetIn := tester.NewBaseSidecarSet()
-=======
 			sidecarSetIn := tester.NewBaseSidecarSet(ns)
->>>>>>> bd0564a7
 			sidecarSetIn.Spec.UpdateStrategy = appsv1alpha1.SidecarSetUpdateStrategy{
 				Type: appsv1alpha1.RollingUpdateSidecarSetStrategyType,
 			}
