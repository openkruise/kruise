--- conflicted
+++ resolved
@@ -185,11 +185,7 @@
       }
     },
     "kruise.apps.v1alpha1.CloneSetInPlaceUpdateStrategy": {
-<<<<<<< HEAD
-      "description": "CloneSetInPlaceUpdateStrategy is strategy type for pods update.",
-=======
       "description": "CloneSetInPlaceUpdateStrategy defines the strategies for in-place update.",
->>>>>>> e5b73f43
       "type": "object"
     },
     "kruise.apps.v1alpha1.CloneSetList": {
@@ -219,11 +215,7 @@
       }
     },
     "kruise.apps.v1alpha1.CloneSetScaleStrategy": {
-<<<<<<< HEAD
       "description": "CloneSetScaleStrategy defines strategies for pods scale.",
-=======
-      "description": "CloneSetScaleStrategy defines the strategies for scale.",
->>>>>>> e5b73f43
       "type": "object",
       "properties": {
         "podsToDelete": {
@@ -333,11 +325,7 @@
       }
     },
     "kruise.apps.v1alpha1.CloneSetUpdatePriorityTerm": {
-<<<<<<< HEAD
-      "description": "CloneSetUpdatePriorityTerm is priority term for pods update.",
-=======
       "description": "CloneSetUpdatePriorityTerm defines priority term for pods update.",
->>>>>>> e5b73f43
       "type": "object",
       "required": [
         "weight",
@@ -356,11 +344,7 @@
       }
     },
     "kruise.apps.v1alpha1.CloneSetUpdateStrategy": {
-<<<<<<< HEAD
       "description": "CloneSetUpdateStrategy defines strategies for pods update.",
-=======
-      "description": "CloneSetUpdateStrategy defines the strategies for update.",
->>>>>>> e5b73f43
       "type": "object",
       "properties": {
         "inPlaceUpdateStrategy": {
