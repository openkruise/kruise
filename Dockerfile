# Build the manager binary
FROM golang:1.15 as builder

WORKDIR /workspace
# Copy the Go Modules manifests
COPY go.mod go.mod
COPY go.sum go.sum
# cache deps before building and copying source so that we don't need to re-download as much
# and so that source changes don't invalidate our downloaded layer
#RUN go mod download

# Copy the go source
COPY main.go main.go
COPY apis/ apis/
COPY cmd/ cmd/
COPY pkg/ pkg/
COPY vendor/ vendor/

# Build
RUN CGO_ENABLED=0 GO111MODULE=on go build -mod=vendor -a -o manager main.go \
  && CGO_ENABLED=0 GO111MODULE=on go build -mod=vendor -a -o daemon ./cmd/daemon/main.go

<<<<<<< HEAD
# Use distroless as minimal base image to package the manager binary
FROM ubuntu:latest
=======
# Use Ubuntu 20.04 LTS as base image to package the manager binary
FROM ubuntu:focal
>>>>>>> bd0564a7
# This is required by daemon connnecting with cri
RUN ln -s /usr/bin/* /usr/sbin/ && apt-get update -y \
  && apt-get install --no-install-recommends -y ca-certificates \
  && apt-get clean && rm -rf /var/log/*log /var/lib/apt/lists/* /var/log/apt/* /var/lib/dpkg/*-old /var/cache/debconf/*-old
WORKDIR /
COPY --from=builder /workspace/manager .
COPY --from=builder /workspace/daemon ./kruise-daemon
ENTRYPOINT ["/manager"]<|MERGE_RESOLUTION|>--- conflicted
+++ resolved
@@ -20,13 +20,8 @@
 RUN CGO_ENABLED=0 GO111MODULE=on go build -mod=vendor -a -o manager main.go \
   && CGO_ENABLED=0 GO111MODULE=on go build -mod=vendor -a -o daemon ./cmd/daemon/main.go
 
-<<<<<<< HEAD
-# Use distroless as minimal base image to package the manager binary
-FROM ubuntu:latest
-=======
 # Use Ubuntu 20.04 LTS as base image to package the manager binary
 FROM ubuntu:focal
->>>>>>> bd0564a7
 # This is required by daemon connnecting with cri
 RUN ln -s /usr/bin/* /usr/sbin/ && apt-get update -y \
   && apt-get install --no-install-recommends -y ca-certificates \
