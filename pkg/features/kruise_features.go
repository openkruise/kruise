/*
Copyright 2021 The Kruise Authors.

Licensed under the Apache License, Version 2.0 (the "License");
you may not use this file except in compliance with the License.
You may obtain a copy of the License at

    http://www.apache.org/licenses/LICENSE-2.0

Unless required by applicable law or agreed to in writing, software
distributed under the License is distributed on an "AS IS" BASIS,
WITHOUT WARRANTIES OR CONDITIONS OF ANY KIND, either express or implied.
See the License for the specific language governing permissions and
limitations under the License.
*/

package features

import (
	"fmt"
	"os"
	"strings"

	"k8s.io/apimachinery/pkg/util/runtime"
	"k8s.io/apimachinery/pkg/util/sets"
	"k8s.io/component-base/featuregate"

	utilfeature "github.com/openkruise/kruise/pkg/util/feature"
)

const (
	// KruiseDaemon enables the features relied on kruise-daemon, such as image pulling and container restarting.
	KruiseDaemon featuregate.Feature = "KruiseDaemon"

	// PodWebhook enables webhook for Pods creations. This is also related to SidecarSet.
	PodWebhook featuregate.Feature = "PodWebhook"

	// CloneSetShortHash enables CloneSet controller only set revision hash name to pod label.
	CloneSetShortHash featuregate.Feature = "CloneSetShortHash"

	// KruisePodReadinessGate enables Kruise webhook to inject 'KruisePodReady' readiness-gate to
	// all Pods during creation.
	// Otherwise, it will only be injected to Pods created by Kruise workloads.
	KruisePodReadinessGate featuregate.Feature = "KruisePodReadinessGate"

	// PreDownloadImageForInPlaceUpdate enables cloneset/statefulset controllers to create ImagePullJobs to
	// pre-download images for in-place update.
	PreDownloadImageForInPlaceUpdate featuregate.Feature = "PreDownloadImageForInPlaceUpdate"

	// CloneSetPartitionRollback enables CloneSet controller to rollback Pods to currentRevision
	// when number of updateRevision pods is bigger than (replicas - partition).
	CloneSetPartitionRollback featuregate.Feature = "CloneSetPartitionRollback"

	// ResourcesDeletionProtection enables protection for resources deletion, currently supports
	// Namespace, Service, Ingress, CustomResourcesDefinition, Deployment, StatefulSet, ReplicaSet, CloneSet, Advanced StatefulSet, UnitedDeployment.
	// It is only supported for Kubernetes version >= 1.16
	// Note that if it is enabled during Kruise installation or upgrade, Kruise will require more authorities:
<<<<<<< HEAD
	// 1. Webhook for deletion operation of namespace, service, ingress, crd, deployment, statefulset, replicaset and workloads in Kruise.
	// 2. ClusterRole for reading all resource types, because CRD validation needs to list the CRs of this CRD.
=======
	// 1. Webhook for deletion operation of namespace, crd, deployment, statefulset, replicaset and workloads in Kruise.
>>>>>>> 9ccd8978
	ResourcesDeletionProtection featuregate.Feature = "ResourcesDeletionProtection"

	// PodUnavailableBudgetDeleteGate enables PUB capability to protect pod from deletion and eviction
	PodUnavailableBudgetDeleteGate featuregate.Feature = "PodUnavailableBudgetDeleteGate"

	// PodUnavailableBudgetUpdateGate enables PUB capability to protect pod from in-place update
	PodUnavailableBudgetUpdateGate featuregate.Feature = "PodUnavailableBudgetUpdateGate"

	// WorkloadSpread enable WorkloadSpread to constrain the spread of the workload.
	WorkloadSpread featuregate.Feature = "WorkloadSpread"

	// DaemonWatchingPod enables kruise-daemon to list watch pods that belong to the same node.
	DaemonWatchingPod featuregate.Feature = "DaemonWatchingPod"

	// TemplateNoDefaults to control whether webhook should inject pod default fields into pod template
	// and pvc default fields into pvc template.
	// If TemplateNoDefaults is false, webhook should inject default fields only when the template changed.
	TemplateNoDefaults featuregate.Feature = "TemplateNoDefaults"

	// InPlaceUpdateEnvFromMetadata enables Kruise to in-place update a container in Pod
	// when its env from labels/annotations changed and pod is in-place updating.
	InPlaceUpdateEnvFromMetadata featuregate.Feature = "InPlaceUpdateEnvFromMetadata"

	// Enables policies controlling deletion of PVCs created by a StatefulSet.
	StatefulSetAutoDeletePVC featuregate.Feature = "StatefulSetAutoDeletePVC"

	// SidecarSetPatchPodMetadataDefaultsAllowed whether sidecarSet patch pod metadata is allowed
	SidecarSetPatchPodMetadataDefaultsAllowed featuregate.Feature = "SidecarSetPatchPodMetadataDefaultsAllowed"

	// SidecarTerminator enables SidecarTerminator to stop sidecar containers when all main containers exited.
	// SidecarTerminator only works for the Pods with 'Never' or 'OnFailure' restartPolicy.
	SidecarTerminator featuregate.Feature = "SidecarTerminator"

	// PodProbeMarkerGate enable Kruise provide the ability to execute custom Probes.
	// Note: custom probe execution requires kruise daemon, so currently only traditional Kubelet is supported, not virtual-kubelet.
	PodProbeMarkerGate featuregate.Feature = "PodProbeMarkerGate"

	// PreDownloadImageForDaemonSetUpdate enables daemonset-controller to create ImagePullJobs to
	// pre-download images for update.
	PreDownloadImageForDaemonSetUpdate featuregate.Feature = "PreDownloadImageForDaemonSetUpdate"

	// CloneSetEventHandlerOptimization enable optimization for cloneset-controller to reduce the
	// queuing frequency cased by pod update.
	CloneSetEventHandlerOptimization featuregate.Feature = "CloneSetEventHandlerOptimization"

	// PreparingUpdateAsUpdate enable CloneSet/Advanced StatefulSet controller to regard preparing-update Pod
	// as updated when calculating update/current revision during scaling.
	PreparingUpdateAsUpdate featuregate.Feature = "PreparingUpdateAsUpdate"

	// ImagePullJobGate enable imagepulljob-controller execute ImagePullJob.
	ImagePullJobGate featuregate.Feature = "ImagePullJobGate"

	// ResourceDistributionGate enable resourcedistribution-controller execute ResourceDistribution.
	ResourceDistributionGate featuregate.Feature = "ResourceDistributionGate"

	// DeletionProtectionForCRDCascadingGate enable deletionProtection for crd Cascading
	DeletionProtectionForCRDCascadingGate featuregate.Feature = "DeletionProtectionForCRDCascadingGate"
)

var defaultFeatureGates = map[featuregate.Feature]featuregate.FeatureSpec{
	PodWebhook:        {Default: true, PreRelease: featuregate.Beta},
	KruiseDaemon:      {Default: true, PreRelease: featuregate.Beta},
	DaemonWatchingPod: {Default: true, PreRelease: featuregate.Beta},

	CloneSetShortHash:                         {Default: false, PreRelease: featuregate.Alpha},
	KruisePodReadinessGate:                    {Default: false, PreRelease: featuregate.Alpha},
	PreDownloadImageForInPlaceUpdate:          {Default: false, PreRelease: featuregate.Alpha},
	CloneSetPartitionRollback:                 {Default: false, PreRelease: featuregate.Alpha},
	ResourcesDeletionProtection:               {Default: true, PreRelease: featuregate.Alpha},
	WorkloadSpread:                            {Default: true, PreRelease: featuregate.Alpha},
	PodUnavailableBudgetDeleteGate:            {Default: true, PreRelease: featuregate.Alpha},
	PodUnavailableBudgetUpdateGate:            {Default: false, PreRelease: featuregate.Alpha},
	TemplateNoDefaults:                        {Default: false, PreRelease: featuregate.Alpha},
	InPlaceUpdateEnvFromMetadata:              {Default: true, PreRelease: featuregate.Alpha},
	StatefulSetAutoDeletePVC:                  {Default: true, PreRelease: featuregate.Alpha},
	SidecarSetPatchPodMetadataDefaultsAllowed: {Default: false, PreRelease: featuregate.Alpha},
	SidecarTerminator:                         {Default: false, PreRelease: featuregate.Alpha},
	PodProbeMarkerGate:                        {Default: true, PreRelease: featuregate.Alpha},
	PreDownloadImageForDaemonSetUpdate:        {Default: false, PreRelease: featuregate.Alpha},
	CloneSetEventHandlerOptimization:          {Default: false, PreRelease: featuregate.Alpha},
	PreparingUpdateAsUpdate:                   {Default: false, PreRelease: featuregate.Alpha},
	ImagePullJobGate:                          {Default: false, PreRelease: featuregate.Alpha},
	ResourceDistributionGate:                  {Default: false, PreRelease: featuregate.Alpha},
	DeletionProtectionForCRDCascadingGate:     {Default: false, PreRelease: featuregate.Alpha},
}

func init() {
	compatibleEnv()
	runtime.Must(utilfeature.DefaultMutableFeatureGate.Add(defaultFeatureGates))
}

// Make it compatible with the old CUSTOM_RESOURCE_ENABLE gate in env.
func compatibleEnv() {
	str := strings.TrimSpace(os.Getenv("CUSTOM_RESOURCE_ENABLE"))
	if len(str) == 0 {
		return
	}
	limits := sets.NewString(strings.Split(str, ",")...)
	if !limits.Has("SidecarSet") {
		defaultFeatureGates[PodWebhook] = featuregate.FeatureSpec{Default: false, PreRelease: featuregate.Beta}
	}
}

func SetDefaultFeatureGates() {
	if !utilfeature.DefaultFeatureGate.Enabled(PodWebhook) {
		_ = utilfeature.DefaultMutableFeatureGate.Set(fmt.Sprintf("%s=false", KruisePodReadinessGate))
		_ = utilfeature.DefaultMutableFeatureGate.Set(fmt.Sprintf("%s=false", ResourcesDeletionProtection))
		_ = utilfeature.DefaultMutableFeatureGate.Set(fmt.Sprintf("%s=false", PodUnavailableBudgetDeleteGate))
		_ = utilfeature.DefaultMutableFeatureGate.Set(fmt.Sprintf("%s=false", PodUnavailableBudgetUpdateGate))
		_ = utilfeature.DefaultMutableFeatureGate.Set(fmt.Sprintf("%s=false", WorkloadSpread))
		_ = utilfeature.DefaultMutableFeatureGate.Set(fmt.Sprintf("%s=false", SidecarSetPatchPodMetadataDefaultsAllowed))
	}
	if !utilfeature.DefaultFeatureGate.Enabled(KruiseDaemon) {
		_ = utilfeature.DefaultMutableFeatureGate.Set(fmt.Sprintf("%s=false", PreDownloadImageForInPlaceUpdate))
		_ = utilfeature.DefaultMutableFeatureGate.Set(fmt.Sprintf("%s=false", DaemonWatchingPod))
		_ = utilfeature.DefaultMutableFeatureGate.Set(fmt.Sprintf("%s=false", InPlaceUpdateEnvFromMetadata))
		_ = utilfeature.DefaultMutableFeatureGate.Set(fmt.Sprintf("%s=false", PreDownloadImageForDaemonSetUpdate))
		_ = utilfeature.DefaultMutableFeatureGate.Set(fmt.Sprintf("%s=false", PodProbeMarkerGate))
		_ = utilfeature.DefaultMutableFeatureGate.Set(fmt.Sprintf("%s=false", SidecarTerminator))
		_ = utilfeature.DefaultMutableFeatureGate.Set(fmt.Sprintf("%s=false", ImagePullJobGate))
	}
	if utilfeature.DefaultFeatureGate.Enabled(PreDownloadImageForInPlaceUpdate) || utilfeature.DefaultFeatureGate.Enabled(PreDownloadImageForDaemonSetUpdate) {
		_ = utilfeature.DefaultMutableFeatureGate.Set(fmt.Sprintf("%s=true", ImagePullJobGate))
	}
	if !utilfeature.DefaultFeatureGate.Enabled(ResourcesDeletionProtection) {
		_ = utilfeature.DefaultMutableFeatureGate.Set(fmt.Sprintf("%s=false", DeletionProtectionForCRDCascadingGate))
	}
}<|MERGE_RESOLUTION|>--- conflicted
+++ resolved
@@ -55,12 +55,7 @@
 	// Namespace, Service, Ingress, CustomResourcesDefinition, Deployment, StatefulSet, ReplicaSet, CloneSet, Advanced StatefulSet, UnitedDeployment.
 	// It is only supported for Kubernetes version >= 1.16
 	// Note that if it is enabled during Kruise installation or upgrade, Kruise will require more authorities:
-<<<<<<< HEAD
 	// 1. Webhook for deletion operation of namespace, service, ingress, crd, deployment, statefulset, replicaset and workloads in Kruise.
-	// 2. ClusterRole for reading all resource types, because CRD validation needs to list the CRs of this CRD.
-=======
-	// 1. Webhook for deletion operation of namespace, crd, deployment, statefulset, replicaset and workloads in Kruise.
->>>>>>> 9ccd8978
 	ResourcesDeletionProtection featuregate.Feature = "ResourcesDeletionProtection"
 
 	// PodUnavailableBudgetDeleteGate enables PUB capability to protect pod from deletion and eviction
