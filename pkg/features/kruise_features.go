--- conflicted
+++ resolved
@@ -183,7 +183,6 @@
 	ResourceDistributionGate:              {Default: false, PreRelease: featuregate.Alpha},
 	DeletionProtectionForCRDCascadingGate: {Default: false, PreRelease: featuregate.Alpha},
 
-<<<<<<< HEAD
 	EnhancedLivenessProbeGate:                 {Default: false, PreRelease: featuregate.Alpha},
 	RecreatePodWhenChangeVCTInCloneSetGate:    {Default: false, PreRelease: featuregate.Alpha},
 	RecreatePodWhenChangeVCTInStatefulSetGate: {Default: false, PreRelease: featuregate.Alpha},
@@ -195,19 +194,7 @@
 	InPlaceWorkloadVerticalScaling:            {Default: false, PreRelease: featuregate.Alpha},
 	EnablePodProbeMarkerOnServerless:          {Default: false, PreRelease: featuregate.Alpha},
 	EnableSortSidecarContainerByName:          {Default: false, PreRelease: featuregate.Alpha},
-=======
-	EnhancedLivenessProbeGate:                {Default: false, PreRelease: featuregate.Alpha},
-	RecreatePodWhenChangeVCTInCloneSetGate:   {Default: false, PreRelease: featuregate.Alpha},
-	StatefulSetStartOrdinal:                  {Default: false, PreRelease: featuregate.Alpha},
-	PodIndexLabel:                            {Default: true, PreRelease: featuregate.Beta},
-	EnableExternalCerts:                      {Default: false, PreRelease: featuregate.Alpha},
-	StatefulSetAutoResizePVCGate:             {Default: false, PreRelease: featuregate.Alpha},
-	ForceDeleteTimeoutExpectationFeatureGate: {Default: false, PreRelease: featuregate.Alpha},
-	InPlaceWorkloadVerticalScaling:           {Default: false, PreRelease: featuregate.Alpha},
-	EnablePodProbeMarkerOnServerless:         {Default: false, PreRelease: featuregate.Alpha},
-	EnableSortSidecarContainerByName:         {Default: false, PreRelease: featuregate.Alpha},
-	InPlacePodVerticalScaling:                {Default: false, PreRelease: featuregate.Alpha},
->>>>>>> 65478006
+	InPlacePodVerticalScaling:                 {Default: false, PreRelease: featuregate.Alpha},
 }
 
 func init() {
