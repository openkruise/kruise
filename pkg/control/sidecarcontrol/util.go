--- conflicted
+++ resolved
@@ -395,7 +395,7 @@
 	return "", "", fmt.Errorf("field label not supported: %s", label)
 }
 
-<<<<<<< HEAD
+
 func GetNamespacesFromNamespaceSelector(cl client.Client, sidecarSetSpec appsv1alpha1.SidecarSetSpec) sets.String {
 	if len(sidecarSetSpec.NamespaceSelector.Namespaces) > 0 {
 		return sets.NewString(sidecarSetSpec.NamespaceSelector.Namespaces...)
@@ -417,7 +417,7 @@
 		namespaces.Insert(namespaceList.Items[i].Name)
 	}
 	return namespaces
-=======
+
 func PatchPodMetadata(originMetadata *metav1.ObjectMeta, patches []appsv1alpha1.SidecarSetPatchPodMetadata) (err error) {
 	defer func() {
 		if r := recover(); r != nil {
@@ -529,5 +529,4 @@
 		}
 	}
 	return false
->>>>>>> af222eec
 }