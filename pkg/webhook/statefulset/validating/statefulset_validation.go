package validating

import (
	"encoding/json"
	"fmt"
	"regexp"

	"github.com/appscode/jsonpatch"
	appspub "github.com/openkruise/kruise/apis/apps/pub"
	appsv1beta1 "github.com/openkruise/kruise/apis/apps/v1beta1"
	apps "k8s.io/api/apps/v1"
	v1 "k8s.io/api/core/v1"
	apiequality "k8s.io/apimachinery/pkg/api/equality"
	metav1 "k8s.io/apimachinery/pkg/apis/meta/v1"
	unversionedvalidation "k8s.io/apimachinery/pkg/apis/meta/v1/validation"
	"k8s.io/apimachinery/pkg/util/intstr"
	intstrutil "k8s.io/apimachinery/pkg/util/intstr"
	"k8s.io/apimachinery/pkg/util/sets"
	"k8s.io/apimachinery/pkg/util/validation/field"
	appsvalidation "k8s.io/kubernetes/pkg/apis/apps/validation"
	apivalidation "k8s.io/kubernetes/pkg/apis/core/validation"

	"github.com/openkruise/kruise/pkg/webhook/util/convertor"
)

var inPlaceUpdateTemplateSpecPatchRexp = regexp.MustCompile("/containers/([0-9]+)/image")

// TODO (rz): break this giant function down further and use unit testing
// ValidateStatefulSetSpec tests if required fields in the StatefulSet spec are set.
func validateStatefulSetSpec(spec *appsv1beta1.StatefulSetSpec, fldPath *field.Path) field.ErrorList {
	allErrs := field.ErrorList{}

	switch spec.PodManagementPolicy {
	case "":
		allErrs = append(allErrs, field.Required(fldPath.Child("podManagementPolicy"), ""))
	case apps.OrderedReadyPodManagement, apps.ParallelPodManagement:
	default:
		allErrs = append(allErrs, field.Invalid(fldPath.Child("podManagementPolicy"), spec.PodManagementPolicy, fmt.Sprintf("must be '%s' or '%s'", apps.OrderedReadyPodManagement, apps.ParallelPodManagement)))
	}

	if spec.ReserveOrdinals != nil {
		orders := sets.NewInt(spec.ReserveOrdinals...)
		if orders.Len() != len(spec.ReserveOrdinals) {
			allErrs = append(allErrs, field.Invalid(fldPath.Root(), spec.ReserveOrdinals, "reserveOrdinals contains duplicated items"))
		}
		for _, i := range spec.ReserveOrdinals {
<<<<<<< HEAD
			if i < 0 || i >= int(*spec.Replicas)+orders.Len() {
				allErrs = append(allErrs, field.Invalid(fldPath.Root(), spec.ReserveOrdinals, fmt.Sprintf("reserveOrdinals contains %d which must be 0 <= order < (%d+%d)",
					i, *spec.Replicas, orders.Len())))
=======
			if i < 0 {
				allErrs = append(allErrs, field.Invalid(fldPath.Root(), spec.ReserveOrdinals, fmt.Sprintf("reserveOrdinals contains %d which must be order >= 0", i)))
>>>>>>> bd0564a7
			}
		}
	}

	switch spec.UpdateStrategy.Type {
	case "":
		allErrs = append(allErrs, field.Required(fldPath.Child("updateStrategy"), ""))
	case apps.OnDeleteStatefulSetStrategyType:
		if spec.UpdateStrategy.RollingUpdate != nil {
			allErrs = append(
				allErrs,
				field.Invalid(
					fldPath.Child("updateStrategy").Child("rollingUpdate"),
					spec.UpdateStrategy.RollingUpdate,
					fmt.Sprintf("only allowed for updateStrategy '%s'", apps.RollingUpdateStatefulSetStrategyType)))
		}
	case apps.RollingUpdateStatefulSetStrategyType:
		if spec.UpdateStrategy.RollingUpdate != nil {
			allErrs = append(allErrs,
				apivalidation.ValidateNonnegativeField(
					int64(*spec.UpdateStrategy.RollingUpdate.Partition),
					fldPath.Child("updateStrategy").Child("rollingUpdate").Child("partition"))...)
			// validate `minReadySeconds` field's range
			allErrs = append(allErrs,
				apivalidation.ValidateNonnegativeField(
					int64(*spec.UpdateStrategy.RollingUpdate.MinReadySeconds),
					fldPath.Child("updateStrategy").Child("rollingUpdate").Child("minReadySeconds"))...)
			if *spec.UpdateStrategy.RollingUpdate.MinReadySeconds > appsv1beta1.MaxMinReadySeconds {
				allErrs = append(allErrs,
					field.Invalid(fldPath.Child("updateStrategy").Child("rollingUpdate").Child("minReadySeconds"),
						*spec.UpdateStrategy.RollingUpdate.MinReadySeconds,
						"must be no more than 300 seconds"))
			}

			// validate the `maxUnavailable` field
			allErrs = append(allErrs, validateMaxUnavailableField(spec, fldPath)...)

			// validate the `PodUpdatePolicy` related fields
			allErrs = append(allErrs, validatePodUpdatePolicy(spec, fldPath)...)

			if spec.UpdateStrategy.RollingUpdate.UnorderedUpdate != nil {
				if apps.ParallelPodManagement != spec.PodManagementPolicy {
					allErrs = append(allErrs, field.Required(fldPath.Child("updateStrategy").
						Child("rollingUpdate").Child("unorderedUpdate"),
						"unorderedUpdate can only work with Parallel PodManagementPolicyType"))
				}
				if err := spec.UpdateStrategy.RollingUpdate.UnorderedUpdate.PriorityStrategy.FieldsValidation(); err != nil {
					allErrs = append(allErrs, field.Required(fldPath.Child("updateStrategy").
						Child("rollingUpdate").Child("unorderedUpdate").Child("priorityStrategy"),
						err.Error()))
				}
			}
		}
	default:
		allErrs = append(allErrs,
			field.Invalid(fldPath.Child("updateStrategy"), spec.UpdateStrategy,
				fmt.Sprintf("must be '%s' or '%s'",
					apps.RollingUpdateStatefulSetStrategyType,
					apps.OnDeleteStatefulSetStrategyType)))
	}

	allErrs = append(allErrs, apivalidation.ValidateNonnegativeField(int64(*spec.Replicas), fldPath.Child("replicas"))...)
	if spec.Selector == nil {
		allErrs = append(allErrs, field.Required(fldPath.Child("selector"), ""))
	} else {
		allErrs = append(allErrs, unversionedvalidation.ValidateLabelSelector(spec.Selector, fldPath.Child("selector"))...)
		if len(spec.Selector.MatchLabels)+len(spec.Selector.MatchExpressions) == 0 {
			allErrs = append(allErrs, field.Invalid(fldPath.Child("selector"), spec.Selector, "empty selector is invalid for statefulset"))
		}
	}

	selector, err := metav1.LabelSelectorAsSelector(spec.Selector)
	if err != nil {
		allErrs = append(allErrs, field.Invalid(fldPath.Child("selector"), spec.Selector, ""))
	} else {
		coreTemplate, err := convertor.ConvertPodTemplateSpec(&spec.Template)
		if err != nil {
			allErrs = append(allErrs, field.Invalid(fldPath.Root(), spec.Template, fmt.Sprintf("Convert_v1_PodTemplateSpec_To_core_PodTemplateSpec failed: %v", err)))
			return allErrs
		}
		allErrs = append(allErrs, appsvalidation.ValidatePodTemplateSpecForStatefulSet(coreTemplate, selector, fldPath.Child("template"))...)
	}

	if spec.Template.Spec.RestartPolicy != "" && spec.Template.Spec.RestartPolicy != v1.RestartPolicyAlways {
		allErrs = append(allErrs, field.NotSupported(fldPath.Child("template", "spec", "restartPolicy"), spec.Template.Spec.RestartPolicy, []string{string(v1.RestartPolicyAlways)}))
	}
	if spec.Template.Spec.ActiveDeadlineSeconds != nil {
		allErrs = append(allErrs, field.Forbidden(fldPath.Child("template", "spec", "activeDeadlineSeconds"), "activeDeadlineSeconds in StatefulSet is not Supported"))
	}

	return allErrs
}

func validatePodUpdatePolicy(spec *appsv1beta1.StatefulSetSpec, fldPath *field.Path) field.ErrorList {
	var allErrs field.ErrorList
	switch spec.UpdateStrategy.RollingUpdate.PodUpdatePolicy {
	case "":
		allErrs = append(allErrs, field.Required(fldPath.Child("updateStrategy").Child("rollingUpdate").Child("podUpdatePolicy"), ""))
	case appsv1beta1.RecreatePodUpdateStrategyType:
	case appsv1beta1.InPlaceIfPossiblePodUpdateStrategyType, appsv1beta1.InPlaceOnlyPodUpdateStrategyType:
		var containsReadinessGate bool
		for _, r := range spec.Template.Spec.ReadinessGates {
			if r.ConditionType == appspub.InPlaceUpdateReady {
				containsReadinessGate = true
				break
			}
		}
		if !containsReadinessGate {
			allErrs = append(allErrs,
				field.Invalid(fldPath.Child("template").Child("spec").Child("readinessGates"),
					spec.Template.Spec.ReadinessGates,
					fmt.Sprintf("must contains %v when podUpdatePolicy is %v",
						appspub.InPlaceUpdateReady,
						spec.UpdateStrategy.RollingUpdate.PodUpdatePolicy)))
		}
	default:
		allErrs = append(allErrs,
			field.Invalid(fldPath.Child("updateStrategy").Child("rollingUpdate").Child("podUpdatePolicy"),
				spec.UpdateStrategy.RollingUpdate.PodUpdatePolicy,
				fmt.Sprintf("must be '%s', %s or '%s'",
					appsv1beta1.RecreatePodUpdateStrategyType,
					appsv1beta1.InPlaceIfPossiblePodUpdateStrategyType,
					appsv1beta1.InPlaceOnlyPodUpdateStrategyType)))
	}
	return allErrs
}

func validateMaxUnavailableField(spec *appsv1beta1.StatefulSetSpec, fldPath *field.Path) field.ErrorList {
	var allErrs field.ErrorList
	if spec.UpdateStrategy.RollingUpdate.MaxUnavailable == nil {
		allErrs = append(allErrs, field.Required(fldPath.Child("updateStrategy").
			Child("rollingUpdate").Child("maxUnavailable"), ""))
	} else {
		allErrs = append(allErrs,
			appsvalidation.ValidatePositiveIntOrPercent(
				*spec.UpdateStrategy.RollingUpdate.MaxUnavailable,
				fldPath.Child("updateStrategy").Child("rollingUpdate").Child("maxUnavailable"))...)
		if maxUnavailable, err := intstrutil.GetValueFromIntOrPercent(
			intstrutil.ValueOrDefault(spec.UpdateStrategy.RollingUpdate.MaxUnavailable, intstrutil.FromInt(1)),
			1,
			true,
		); err != nil {
			allErrs = append(allErrs, field.Invalid(
				fldPath.Child("updateStrategy").Child("rollingUpdate").Child("maxUnavailable"),
				spec.UpdateStrategy.RollingUpdate.MaxUnavailable,
				fmt.Sprintf("failed getValueFromIntOrPercent for maxUnavailable: %v", err),
			))
		} else if maxUnavailable < 1 {
			allErrs = append(allErrs, field.Invalid(
				fldPath.Child("updateStrategy").Child("rollingUpdate").Child("maxUnavailable"),
				spec.UpdateStrategy.RollingUpdate.MaxUnavailable,
				"getValueFromIntOrPercent for maxUnavailable should not be less than 1",
			))
		}
		if apps.ParallelPodManagement != spec.PodManagementPolicy &&
			(spec.UpdateStrategy.RollingUpdate.MaxUnavailable.Type != intstr.Int ||
				spec.UpdateStrategy.RollingUpdate.MaxUnavailable.IntVal != 1) {
			allErrs = append(allErrs, field.Invalid(
				fldPath.Child("updateStrategy").Child("rollingUpdate").Child("maxUnavailable"),
				spec.UpdateStrategy.RollingUpdate.MaxUnavailable,
				"maxUnavailable can just work with Parallel PodManagementPolicyType",
			))
		}
	}
	return allErrs
}

// ValidateStatefulSet validates a StatefulSet.
func validateStatefulSet(statefulSet *appsv1beta1.StatefulSet) field.ErrorList {
	allErrs := apivalidation.ValidateObjectMeta(&statefulSet.ObjectMeta, true, appsvalidation.ValidateStatefulSetName, field.NewPath("metadata"))
	allErrs = append(allErrs, validateStatefulSetSpec(&statefulSet.Spec, field.NewPath("spec"))...)
	return allErrs
}

// ValidateStatefulSetUpdate tests if required fields in the StatefulSet are set.
func ValidateStatefulSetUpdate(statefulSet, oldStatefulSet *appsv1beta1.StatefulSet) field.ErrorList {
	allErrs := apivalidation.ValidateObjectMetaUpdate(&statefulSet.ObjectMeta, &oldStatefulSet.ObjectMeta, field.NewPath("metadata"))

	restoreReplicas := statefulSet.Spec.Replicas
	statefulSet.Spec.Replicas = oldStatefulSet.Spec.Replicas

	restoreTemplate := statefulSet.Spec.Template
	statefulSet.Spec.Template = oldStatefulSet.Spec.Template

	restoreStrategy := statefulSet.Spec.UpdateStrategy
	statefulSet.Spec.UpdateStrategy = oldStatefulSet.Spec.UpdateStrategy

	restoreReserveOrdinals := statefulSet.Spec.ReserveOrdinals
	statefulSet.Spec.ReserveOrdinals = oldStatefulSet.Spec.ReserveOrdinals
	statefulSet.Spec.Lifecycle = oldStatefulSet.Spec.Lifecycle

	if !apiequality.Semantic.DeepEqual(statefulSet.Spec, oldStatefulSet.Spec) {
		allErrs = append(allErrs, field.Forbidden(field.NewPath("spec"), "updates to statefulset spec for fields other than 'replicas', 'template', 'reserveOrdinals', 'lifecycle' and 'updateStrategy' are forbidden"))
	}
	statefulSet.Spec.Replicas = restoreReplicas
	statefulSet.Spec.Template = restoreTemplate
	statefulSet.Spec.UpdateStrategy = restoreStrategy
	statefulSet.Spec.ReserveOrdinals = restoreReserveOrdinals

	allErrs = append(allErrs, apivalidation.ValidateNonnegativeField(int64(*statefulSet.Spec.Replicas), field.NewPath("spec", "replicas"))...)
	return allErrs
}

func validateTemplateInPlaceOnly(oldTemp, newTemp *v1.PodTemplateSpec) error {
	oldTempJSON, _ := json.Marshal(oldTemp.Spec)
	newTempJSON, _ := json.Marshal(newTemp.Spec)
	patches, err := jsonpatch.CreatePatch(oldTempJSON, newTempJSON)
	if err != nil {
		return fmt.Errorf("failed calculate patches between old/new template spec")
	}

	for _, p := range patches {
		if p.Operation != "replace" || !inPlaceUpdateTemplateSpecPatchRexp.MatchString(p.Path) {
			return fmt.Errorf("%s %s", p.Operation, p.Path)
		}
	}

	return nil
}<|MERGE_RESOLUTION|>--- conflicted
+++ resolved
@@ -44,14 +44,8 @@
 			allErrs = append(allErrs, field.Invalid(fldPath.Root(), spec.ReserveOrdinals, "reserveOrdinals contains duplicated items"))
 		}
 		for _, i := range spec.ReserveOrdinals {
-<<<<<<< HEAD
-			if i < 0 || i >= int(*spec.Replicas)+orders.Len() {
-				allErrs = append(allErrs, field.Invalid(fldPath.Root(), spec.ReserveOrdinals, fmt.Sprintf("reserveOrdinals contains %d which must be 0 <= order < (%d+%d)",
-					i, *spec.Replicas, orders.Len())))
-=======
 			if i < 0 {
 				allErrs = append(allErrs, field.Invalid(fldPath.Root(), spec.ReserveOrdinals, fmt.Sprintf("reserveOrdinals contains %d which must be order >= 0", i)))
->>>>>>> bd0564a7
 			}
 		}
 	}
