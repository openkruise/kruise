--- conflicted
+++ resolved
@@ -27,9 +27,6 @@
   resources:
   - events
   verbs:
-<<<<<<< HEAD
-  - create
-=======
   - create
   - update
   - patch
@@ -48,5 +45,4 @@
   verbs:
   - get
   - patch
-  - update
->>>>>>> bd0564a7
+  - update